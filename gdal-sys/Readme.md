--- conflicted
+++ resolved
@@ -32,11 +32,7 @@
 
 ## Generated bindings
 
-<<<<<<< HEAD
-By default, the bundled bindings will be used. To generate them when building the crate, the `bindgen` feature must be enabled.
-=======
 By default, gdal-sys will detect the version of libgdal you have installed and
 attempt to use prebuilt bindings corresponding to that version. Alternatively,
 you can generate your own bindings from your libgdal installation by specifying
 the `bindgen` feature.
->>>>>>> 59f55815
